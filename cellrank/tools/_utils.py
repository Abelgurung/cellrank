--- conflicted
+++ resolved
@@ -1784,7 +1784,6 @@
     return np.stack(x_list, axis=1), n_converged
 
 
-<<<<<<< HEAD
 def _pearson_corr(X: np.ndarray, Y: np.ndarray, use_jax: bool = True) -> np.ndarray:
     """
     Compute the pearson correlation between rows X and Y.
@@ -1915,7 +1914,7 @@
     graph = coo_matrix((vals, (rows, cols)), shape=shape, dtype=np.float64)
 
     return graph.tocsr()
-=======
+
 def _check_estimator_type(estimator: Any) -> None:
     from cellrank.tools.estimators._base_estimator import BaseEstimator
 
@@ -1927,5 +1926,4 @@
     if not issubclass(estimator, BaseEstimator):
         raise TypeError(
             f"Expected estimator to be a subclass of `BaseEstimator`, found `{type(estimator).__name__!r}`."
-        )
->>>>>>> 9eebcc8d
+        )