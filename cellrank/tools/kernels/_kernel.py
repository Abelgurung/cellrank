--- conflicted
+++ resolved
@@ -584,20 +584,74 @@
         yield self
 
     def _compute_transition_matrix(
-        self, matrix: spmatrix, sigma_corr: Optional[float], density_normalize: bool
+        self,
+        matrix: spmatrix,
+        self_transitions: bool = False,
+        exp: bool = False,
+        scale_by_variances: bool = False,
+        var_min: float = 0.1,
+        sigma_corr: Optional[float] = None,
+        perc: Optional[float] = None,
+        threshold: Optional[float] = None,
+        density_normalize: bool = True,
     ):
-        # compute directed graph --> multi class log reg
-        if self._variances is not None:
-            logg.DEBUG("DEBUG: Scaling by variances")
-            ixs = matrix.nonzero()
-            matrix[ixs] = matrix[ixs] / self._variances[ixs]
+
+        # copied form scvelo, assign self-loops based on confidence heuristic
+        if self_transitions:
+            confidence = matrix.max(1).A.flatten()
+            ub = np.percentile(confidence, 98)
+            self_prob = np.clip(ub - confidence, 0, 1)
+            matrix.setdiag(self_prob)
+
+        # Scale weights either by variances or by constant value
+        if scale_by_variances:
+            if self._variances is None:
+                logg.warning("No variances found, skipping the scaling")
+            else:
+                logg.DEBUG("DEBUG: Scaling by variances")
+                variances = self._variances.copy()
+
+                # check that for zero weight, there is also zero variance
+                ixs_check = matrix == 0
+                if np.sum(variances[ixs_check] != 0) > 0:
+                    logg.warning(
+                        f"There were {np.sum(variances[ixs_check] != 0)} edges with zero weight but non-zero variance"
+                    )
+
+                # for non-zero edge-weights, clip var's to a_min and scale the edge weights by these vars
+                ixs = matrix.nonzero()
+                variances[ixs] = np.array(
+                    np.clip(variances[ixs], a_min=var_min, a_max=None)
+                ).flatten()
+                matrix[ixs] = matrix[ixs] / variances[ixs]
         elif sigma_corr is not None:
             logg.DEBUG("DEBUG: Scaling sigma correlation")
-            matrix.data = np.exp(matrix.data * sigma_corr)
-
-        # normalize
+            matrix.data = matrix.data * sigma_corr
+
+        # use softmax
+        if exp:
+            matrix.data = np.exp(matrix.data)
+
+        # copied from scvelo, threshold the unnormalized probabilities
+        if perc is not None or threshold is not None:
+            if threshold is None:
+                threshold = np.percentile(matrix.data, perc)
+            matrix.data[matrix.data < threshold] = 0
+            matrix.eliminate_zeros()
+
+        # density correction based on node degrees in the KNN grpah
         if density_normalize:
             matrix = self.density_normalize(matrix)
+
+        # check for zero-rows (can happen if we don't use neg. cosines for the velo graph)
+        problematic_indices = np.where(np.array(matrix.sum(1)).flatten() == 0)[0]
+        if len(problematic_indices) != 0:
+            logg.warning(
+                f"Detected {len(problematic_indices)} absorbing states in the transition matrix. "
+                f"This matrix won't be reducible, consider setting `use_negative_cosines` to `True`"
+            )
+            for ix in problematic_indices:
+                matrix[ix, ix] = 1.0
 
         self.transition_matrix = csr_matrix(matrix)
         self._maybe_compute_cond_num()
@@ -725,13 +779,10 @@
         Direction of the process.
     vkey
         Key in :paramref:`adata` `.uns` where the velocities are stored.
-<<<<<<< HEAD
     var_key
         Key in :paramref:`adata` `.uns` where the velocity variances are stored.
-=======
     use_negative_cosines
         Whether to use correlations with cells that have an angle > 90 degree with v_i
->>>>>>> e5f595dd
     compute_cond_num
         Whether to compute condition number of the transition matrix. Note that this might be costly,
         since it does not use sparse implementation.
@@ -742,36 +793,30 @@
         adata: AnnData,
         backward: bool = False,
         vkey: str = "velocity",
-<<<<<<< HEAD
         var_key: Optional[str] = None,
-=======
         use_negative_cosines: bool = True,
->>>>>>> e5f595dd
         compute_cond_num: bool = False,
     ):
         super().__init__(
             adata,
             backward=backward,
             vkey=vkey,
-<<<<<<< HEAD
             var_key=var_key,
+            use_negative_cosines=use_negative_cosines,
             compute_cond_num=compute_cond_num,
         )
         self._vkey = vkey  # for copy
         self._var_key = var_key
-
-    def _read_from_adata(self, vkey: str, var_key: Optional[str] = None, **kwargs):
+        self._use_negative_cosines = use_negative_cosines
+
+    def _read_from_adata(
+        self,
+        vkey: str,
+        var_key: Optional[str] = None,
+        use_negative_cosines: bool = True,
+        **kwargs,
+    ):
         super()._read_from_adata(var_key=var_key, **kwargs)
-=======
-            use_negative_cosines=use_negative_cosines,
-            compute_cond_num=compute_cond_num,
-        )
-        self._vkey = vkey  # for copy
-        self._use_negative_cosines = use_negative_cosines
-
-    def _read_from_adata(self, vkey: str, use_negative_cosines: bool, **kwargs):
-        super()._read_from_adata(variance_key="velocity", **kwargs)
->>>>>>> e5f595dd
         if (vkey + "_graph" not in self.adata.uns.keys()) or (
             vkey + "_graph_neg" not in self.adata.uns.keys()
         ):
@@ -785,20 +830,18 @@
         )
         logg.debug("Adding `.velo_corr`, the velocity correlations")
 
-<<<<<<< HEAD
-        self._velo_corr = (velo_corr_pos + velo_corr_neg).astype(_dtype)
-=======
         if use_negative_cosines:
-            self.velo_corr = (velo_corr_pos + velo_corr_neg).astype(_dtype)
+            self._velo_corr = (velo_corr_pos + velo_corr_neg).astype(_dtype)
         else:
-            self.velo_corr = velo_corr_pos.astype(_dtype)
->>>>>>> e5f595dd
+            self._velo_corr = velo_corr_pos.astype(_dtype)
 
     def compute_transition_matrix(
         self,
         density_normalize: bool = True,
         backward_mode: str = "transpose",
         sigma_corr: Optional[float] = None,
+        scale_by_variances: bool = False,
+        var_min: float = 0.1,
         self_transitions: bool = False,
         perc: Optional[float] = None,
         threshold: Optional[float] = None,
@@ -819,6 +862,10 @@
         sigma_corr
             Kernel width for exp kernel to be used to compute transition probabilities
             from the velocity graph. If `None`, the median cosine correlation in absolute value is used.
+        scale_by_variances
+            If variances for the velocity correlations were computed, use these as scaling factor in softmax
+        var_min
+            Variances are clipped at the lower end to this value
         self_transitions
             Assigns elements to the diagonal of the velocity-graph based on a confidence measure
         perc
@@ -826,6 +873,8 @@
             smaller values to zero
         threshold
             Set a threshold to remove exponentiated velocity correlations smaller than `threshold`
+        a_min
+
 
         Returns
         -------
@@ -859,6 +908,8 @@
             self_transitions=self_transitions,
             perc=perc,
             threshold=threshold,
+            scale_by_variances=scale_by_variances,
+            var_min=var_min,
         )
 
         if params == self._params:
@@ -868,47 +919,17 @@
             return self
 
         self._params = params
-<<<<<<< HEAD
         self._compute_transition_matrix(
-            correlations.copy(), sigma_corr, density_normalize
-        )
-=======
-
-        # copied form scvelo, assign self-loops based on confidence heuristic
-        if self_transitions:
-            confidence = correlations.max(1).A.flatten()
-            ub = np.percentile(confidence, 98)
-            self_prob = np.clip(ub - confidence, 0, 1)
-            correlations.setdiag(self_prob)
-
-        # compute directed graph --> multi class log reg
-        velo_graph = correlations.copy()
-        velo_graph.data = np.exp(velo_graph.data * sigma_corr)
-
-        # copied from scvelo, threshold the unnormalized probabilities
-        if perc is not None or threshold is not None:
-            if threshold is None:
-                threshold = np.percentile(velo_graph.data, perc)
-            velo_graph.data[velo_graph.data < threshold] = 0
-            velo_graph.eliminate_zeros()
-
-        # normalize
-        if density_normalize:
-            velo_graph = self.density_normalize(velo_graph)
-
-        # check for zero-rows (can happen if we don't use neg. cosines)
-        problematic_indices = np.where(np.array(velo_graph.sum(1)).flatten() == 0)[0]
-        if len(problematic_indices) != 0:
-            logg.warning(
-                f"Detected {len(problematic_indices)} absorbing states in the transition matrix. "
-                f"This matrix won't be reducible, consider setting `use_negative_cosines` to `True`"
-            )
-            for ix in problematic_indices:
-                velo_graph[ix, ix] = 1.0
-
-        self.transition_matrix = csr_matrix(velo_graph)
-        self._maybe_compute_cond_num()
->>>>>>> e5f595dd
+            matrix=correlations.copy(),
+            scale_by_variances=scale_by_variances,
+            self_transitions=self_transitions,
+            exp=True,
+            var_min=var_min,
+            sigma_corr=sigma_corr,
+            perc=perc,
+            threshold=threshold,
+            density_normalize=density_normalize,
+        )
 
         logg.info("    Finish", time=start)
 
@@ -916,14 +937,11 @@
 
     def copy(self) -> "VelocityKernel":
         vk = VelocityKernel(
-<<<<<<< HEAD
-            self.adata, backward=self.backward, vkey=self._vkey, var_key=self._var_key
-=======
             self.adata,
             backward=self.backward,
             vkey=self._vkey,
+            var_key=self._var_key,
             use_negative_cosines=self._use_negative_cosines,
->>>>>>> e5f595dd
         )
         vk._params = copy(self.params)
         vk._transition_matrix = copy(self._transition_matrix)
@@ -1002,7 +1020,9 @@
             return self
 
         self._params = params
-        self._compute_transition_matrix(self._conn.copy(), None, density_normalize)
+        self._compute_transition_matrix(
+            matrix=self._conn.copy(), density_normalize=density_normalize
+        )
 
         logg.info("    Finish", time=start)
 
@@ -1143,7 +1163,9 @@
         if not is_connected(biased_conn):
             logg.warning("Biased KNN graph is disconnected")
 
-        self._compute_transition_matrix(biased_conn, None, density_normalize)
+        self._compute_transition_matrix(
+            matrix=biased_conn, density_normalize=density_normalize
+        )
 
         logg.info("    Finish", time=start)
 
