--- conflicted
+++ resolved
@@ -1,11 +1,7 @@
 # -*- coding: utf-8 -*-
 """Clustering Left and Right Eigenvectors (CFLARE) module."""
 from copy import copy, deepcopy
-<<<<<<< HEAD
-from typing import Any, Dict, List, Tuple, Union, Iterable, Optional
-=======
-from typing import Any, Dict, List, Tuple, Union, TypeVar, Iterable, Optional, Sequence
->>>>>>> 582d27fe
+from typing import Any, Dict, List, Tuple, Union, TypeVar, Iterable, Optional
 
 import numpy as np
 from pandas import Series
@@ -570,210 +566,6 @@
         if color_key in self._adata.uns:
             self._meta_states_colors = self._adata.uns[color_key]
 
-<<<<<<< HEAD
-=======
-    def compute_lin_probs(
-        self,
-        keys: Optional[Sequence[str]] = None,
-        check_irred: bool = False,
-        norm_by_frequ: bool = False,
-        use_iterative_solver: Optional[bool] = None,
-        tol: float = 1e-5,
-        use_initialization: bool = True,
-    ) -> None:
-        """
-        Compute absorption probabilities for a Markov chain.
-
-        For each cell, this computes the probability of it reaching any of the approximate recurrent classes.
-        This also computes the entropy over absorption probabilities, which is a measure of cell plasticity, see
-        [Setty19]_.
-
-        Params
-        ------
-        keys
-            Comma separated sequence of keys defining the recurrent classes.
-        check_irred
-            Check whether the matrix restricted to the given transient states is irreducible.
-        norm_by_frequ
-            Divide absorption probabilities for `rc_i` by `|rc_i|`.
-        use_iterative_solver
-            Whether to use an iterative solver for the linear system. Makes sense for large problems (> 20k cells)
-            with few final states (<50).
-        tol
-            Convergence tolerance for the iterative solver. The default is fine for most cases, only consider
-            decreasing this for severely ill-conditioned matrices.
-        use_initialization
-            Only relevant when using an iterative solver. In that case, the solution of absorbing states from the same
-            recurrent class can be used as initialization to the iterative solver.
-
-        Returns
-        -------
-        None
-            Nothing, but updates the following fields: :paramref:`lineage_probabilities`, :paramref:`diff_potential`.
-        """
-
-        if self._meta_states is None:
-            raise RuntimeError(
-                "Compute approximate recurrent classes first as `.compute_metastable_states()`"
-            )
-        if keys is not None:
-            keys = sorted(set(keys))
-
-        # Note: There are three relevant data structures here
-        # - self.metastable_states: pd.Series which contains annotations for approx rcs. Associated colors in
-        #   self.metastable_states_colors
-        # - self.lin_probs: Linage object which contains the lineage probabilities with associated names and colors
-        # -_metastable_states: pd.Series, temporary copy of self.approx rcs used in the context of this function.
-        #   In this copy, some metastable_states may be removed or combined with others
-        start = logg.info("Computing absorption probabilities")
-
-        # get the transition matrix
-        t = self._T
-        n_cells = t.shape[0]
-        if not issparse(t):
-            logg.warning(
-                "Attempting to solve a potentially large linear system with dense transition matrix"
-            )
-
-        # colors are created in `compute_metastable_states`, this is just in case
-        self._check_and_create_colors()
-
-        # process the current annotations according to `keys`
-        metastable_states_, colors_ = _process_series(
-            series=self._meta_states, keys=keys, colors=self._meta_states_colors
-        )
-
-        #  create empty lineage object
-        if self._lin_probs is not None:
-            logg.debug("Overwriting `.lin_probs`")
-        self._lin_probs = Lineage(
-            np.empty((1, len(colors_))),
-            names=metastable_states_.cat.categories,
-            colors=colors_,
-        )
-
-        # warn in case only one state is left
-        keys = list(metastable_states_.cat.categories)
-        if len(keys) == 1:
-            logg.warning(
-                "There is only one recurrent class, all cells will have probability 1 of going there"
-            )
-
-        # create arrays of all recurrent and transient indices
-        mask = np.repeat(False, len(metastable_states_))
-        rec_start_indices = [0]
-        for cat in metastable_states_.cat.categories:
-            mask = np.logical_or(mask, metastable_states_ == cat)
-            rec_start_indices.append(np.sum(mask))
-        rec_indices, trans_indices = np.where(mask)[0], np.where(~mask)[0]
-
-        # create Q (restriction transient-transient), S (restriction transient-recurrent) and I (Q-sized identity)
-        q = t[trans_indices, :][:, trans_indices]
-        s = t[trans_indices, :][:, rec_indices]
-
-        if check_irred:
-            if self._is_irreducible is None:
-                self.compute_partition()
-            if not self._is_irreducible:
-                logg.warning("Restriction Q is not irreducible")
-
-        # determine whether it makes sense you use a iterative solver
-        if use_iterative_solver is None:
-            if issparse(t) and n_cells > 1e4 and s.shape[1] < 100:
-                use_iterative_solver = True
-            elif issparse(t) and n_cells > 5 * 1e5:
-                use_iterative_solver = True
-            else:
-                use_iterative_solver = False
-        solver = "an interative" if use_iterative_solver else "a direct"
-        logg.debug(
-            f"Found {n_cells} cells and {s.shape[1]} absorbing states. Using {solver} solver"
-        )
-
-        if not use_iterative_solver:
-            logg.debug("Densifying matrices for direct solver ")
-            q = q.toarray() if issparse(q) else q
-            s = s.toarray() if issparse(s) else s
-            eye = np.eye(len(trans_indices))
-        else:
-            if not issparse(q):
-                q = scipy.sparse.csr_matrix(q)
-            if not issparse(s):
-                s = scipy.sparse.csr_matrix(s)
-            eye = scipy.sparse.eye(len(trans_indices))
-
-        # compute abs probs. Since we don't expect sparse solution, dense computation is faster.
-        if use_iterative_solver:
-
-            def flex_solve(M, B, solver=scipy.sparse.linalg.gmres, init_indices=None):
-                # solve a series of linear problems using an iterative solver
-                x_list, info_list = [], []
-                x = None
-                for ix, b in enumerate(B.T):
-                    # use the previous problem solution as initialisation
-                    if init_indices is not None:
-                        x0 = None if ix in init_indices else x
-                    else:
-                        x0 = None
-                    x, info = solver(M, b.toarray().flatten(), tol=tol, x0=x0)
-                    x_list.append(x[:, None])
-                    info_list.append(info)
-
-                return np.concatenate(x_list, axis=1), info_list
-
-            logg.debug("Solving the linear system using GMRES")
-            init_indices = rec_start_indices if use_initialization else None
-            abs_states, info = flex_solve(eye - q, s, gmres, init_indices=init_indices)
-            if not (all(con == 0 for con in info)):
-                logg.warning("Some linear solves did not converge for GMRES")
-        else:
-            logg.debug("Solving the linear system using direct factorization")
-            abs_states = solve(eye - q, s)
-
-        # aggregate to class level by summing over columns belonging to the same metastable_states
-        approx_rc_red = metastable_states_[mask]
-        rec_classes_red = {
-            key: np.where(approx_rc_red == key)[0]
-            for key in approx_rc_red.cat.categories
-        }
-        _abs_classes = np.concatenate(
-            [
-                np.array(abs_states[:, rec_classes_red[key]].sum(1)).flatten()[:, None]
-                for key in approx_rc_red.cat.categories
-            ],
-            axis=1,
-        )
-
-        if norm_by_frequ:
-            logg.debug("Normalizing by frequency")
-            _abs_classes /= [len(value) for value in rec_classes_red.values()]
-        _abs_classes = _normalize(_abs_classes)
-
-        # for recurrent states, set their self-absorption probability to one
-        abs_classes = np.zeros((self._n_states, len(rec_classes_red)))
-        rec_classes_full = {
-            cl: np.where(metastable_states_ == cl)
-            for cl in metastable_states_.cat.categories
-        }
-        for col, cl_indices in enumerate(rec_classes_full.values()):
-            abs_classes[trans_indices, col] = _abs_classes[:, col]
-            abs_classes[cl_indices, col] = 1
-
-        self._dp = entropy(abs_classes.T)
-        self._lin_probs = Lineage(
-            abs_classes,
-            names=list(self._lin_probs.names),
-            colors=list(self._lin_probs.colors),
-        )
-
-        self._adata.obsm[self._lin_key] = self._lin_probs
-        self._adata.obs[_dp(self._lin_key)] = self._dp
-        self._adata.uns[_lin_names(self._lin_key)] = self._lin_probs.names
-        self._adata.uns[_colors(self._lin_key)] = self._lin_probs.colors
-
-        logg.info("    Finish", time=start)
-
->>>>>>> 582d27fe
     def plot_lin_probs(
         self,
         lineages: Optional[Union[str, Iterable[str]]] = None,
